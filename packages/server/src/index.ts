--- conflicted
+++ resolved
@@ -1,7 +1,5 @@
 // Minimal server implementation
 import Fastify from 'fastify';
-<<<<<<< HEAD
-=======
 import { createLogger } from './utils/logger.js';
 import { evolutionCron } from './cron/evolution.js';
 import fastifyWebsocket from '@fastify/websocket';
@@ -10,22 +8,18 @@
 
 // Initialize logger
 const logger = createLogger('server');
->>>>>>> 02fd16d2
 
 // Create Fastify instance with logger enabled
 const app = Fastify({
   logger: true
 });
 
-<<<<<<< HEAD
-=======
 // Register WebSocket plugin
 app.register(fastifyWebsocket);
 
 // Register routes
 app.register(registerApiRoutes);
 
->>>>>>> 02fd16d2
 // Register healthcheck route
 app.get('/healthz', async (request, reply) => {
   return { status: 'ok', timestamp: new Date().toISOString() };
@@ -37,12 +31,6 @@
 // Start server
 const start = async () => {
   try {
-<<<<<<< HEAD
-    await app.listen({ port, host: '0.0.0.0' });
-    console.log(`Server started on port ${port}`);
-  } catch (err) {
-    console.error(err);
-=======
     // Initialize bot runner
     await startBots();
     
@@ -54,7 +42,6 @@
     logger.info('Evolution cron scheduler initialized');
   } catch (err) {
     logger.error('Error starting server:', err);
->>>>>>> 02fd16d2
     process.exit(1);
   }
 };
