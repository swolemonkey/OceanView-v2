{
  "name": "@oceanview/server",
  "version": "0.0.1",
  "type": "module",
  "prisma": {
    "schema": "./prisma/schema.prisma",
    "seed": "tsx ../../prisma/seed.ts"
  },
  "scripts": {
    "dev": "tsx watch src/index.ts",
    "dev:no-prisma": "tsx watch src/index.ts",
    "db:generate": "prisma generate --schema=../../prisma/schema.prisma",
    "db:seed": "prisma db seed",
    "db:migrate": "prisma migrate deploy --schema=../../prisma/schema.prisma",
    "db:apply-migration": "node scripts/apply-migration.js",
    "test": "NODE_OPTIONS=--experimental-vm-modules jest",
    "build": "rm -rf dist && tsc",
    "clean": "find src -name \"*.js\" -type f ! -path \"src/bots/hypertrades/*\" ! -path \"src/db.js\" -delete && echo 'Removed JS duplicates!'",
    "start": "node dist/src/index.js",
<<<<<<< HEAD
    "start:docker": "node -e \"const http=require('http');const server=http.createServer((req,res)=>{res.writeHead(200);res.end('{\\\"status\\\":\\\"ok\\\",\\\"message\\\":\\\"Staging health check\\\"}')});server.listen(3334,'0.0.0.0',()=>console.log('Health check server running on port 3334'));\""
=======
    "start:docker": "node dist/src/index.js"
>>>>>>> 02fd16d2
  },
  "dependencies": {
    "@fastify/websocket": "^8.2.0",
    "@prisma/client": "^5.22.0",
    "fastify": "^4.26.0",
    "ioredis": "^5.4.1",
    "node-fetch": "^3.3.2",
    "onnxruntime-node": "1.17.3",
    "pino": "^8.19.0",
    "pino-pretty": "^10.3.1",
    "tsx": "^4.7.0",
    "typescript": "^5.3.3",
    "winston": "^3.17.0",
    "ws": "^8.14.2"
  },
  "devDependencies": {
    "@babel/core": "^7.22.5",
    "@babel/preset-typescript": "^7.22.5",
    "@types/ioredis-mock": "^8.2.6",
    "@types/jest": "^29.5.3",
    "@types/node": "^22.15.21",
    "@types/node-fetch": "^3.0.3",
    "@types/pino": "^7.0.5",
    "@types/ws": "^8.18.1",
    "concurrently": "^8.2.0",
    "dotenv": "^16.5.0",
    "ioredis-mock": "^8.9.0",
    "jest": "^29.7.0",
    "prisma": "^5.22.0",
    "ts-jest": "^29.1.1"
  }
}<|MERGE_RESOLUTION|>--- conflicted
+++ resolved
@@ -17,11 +17,7 @@
     "build": "rm -rf dist && tsc",
     "clean": "find src -name \"*.js\" -type f ! -path \"src/bots/hypertrades/*\" ! -path \"src/db.js\" -delete && echo 'Removed JS duplicates!'",
     "start": "node dist/src/index.js",
-<<<<<<< HEAD
-    "start:docker": "node -e \"const http=require('http');const server=http.createServer((req,res)=>{res.writeHead(200);res.end('{\\\"status\\\":\\\"ok\\\",\\\"message\\\":\\\"Staging health check\\\"}')});server.listen(3334,'0.0.0.0',()=>console.log('Health check server running on port 3334'));\""
-=======
     "start:docker": "node dist/src/index.js"
->>>>>>> 02fd16d2
   },
   "dependencies": {
     "@fastify/websocket": "^8.2.0",
