--- conflicted
+++ resolved
@@ -1,4 +1,3 @@
-<<<<<<< HEAD
 # ───────────────────────────────────────────────────────────
 # 1. Base image + workspace
 FROM node:20 AS build
@@ -26,41 +25,13 @@
 RUN pnpm install --frozen-lockfile
 
 ## 4. Copy full source *after* deps to keep cache efficient
-=======
-# ---------- 1️⃣  Build stage ----------
-FROM node:20-slim AS build
+COPY . .
 
-WORKDIR /app
-RUN apt-get update && \
-    # tools prisma/onnxruntime want at *build* time
-    apt-get install -y --no-install-recommends \
-        git openssl build-essential python3 && \
-    rm -rf /var/lib/apt/lists/*
-
-RUN corepack enable
-
-# 1. metadata first  –> cache win
-COPY package.json pnpm-lock.yaml pnpm-workspace.yaml ./
-COPY .npmrc ./
-COPY patches ./patches/
-COPY packages/*/package.json ./packages/*/
-COPY packages/server/prisma/schema.prisma ./packages/server/prisma/
-
-# 2. full install (incl. devDeps) + patch-package + onnx fixes
-RUN pnpm install --no-frozen-lockfile
-
-# 3. generate Prisma client **once**
-RUN pnpm exec prisma generate --schema packages/server/prisma/schema.prisma
-
-# 4. copy sources & build TS
->>>>>>> e084fb34
-COPY . .
 # Create a temporary tsconfig that forces emitting JS even with errors
 RUN cd packages/server && rm -rf dist && \
     echo '{"extends":"./tsconfig.json","compilerOptions":{"noEmitOnError":false}}' > tsconfig.build.json && \
     (npx tsc -p tsconfig.build.json || true)
 
-<<<<<<< HEAD
 ## 5. Generate Prisma client manually without relying on package.json scripts
 RUN cd packages/server && npx prisma generate --schema=./prisma/schema.prisma
 
@@ -69,11 +40,6 @@
 RUN cd packages/ui && npm run build || true
 
 # OPTION A: Skip pruning altogether to keep all dependencies
-=======
-# 5. install production deps for *server* only
-RUN pnpm --filter ./packages/server install --prod --frozen-lockfile
-
->>>>>>> e084fb34
 
 # ---------- 2️⃣  Runtime stage ----------
 FROM node:20-slim
@@ -81,11 +47,7 @@
 WORKDIR /app
 RUN apt-get update && \
     # runtime libs prisma / onnxruntime need
-<<<<<<< HEAD
     apt-get install -y --no-install-recommends openssl libstdc++6 libgomp1 && \
-=======
-    apt-get install -y --no-install-recommends openssl libstdc++6 && \
->>>>>>> e084fb34
     rm -rf /var/lib/apt/lists/*
 
 RUN corepack enable
@@ -95,7 +57,6 @@
 
 # ——— copy artefacts from build stage ———
 COPY --from=build /app/node_modules ./node_modules
-<<<<<<< HEAD
 COPY --from=build /app/packages/server/node_modules ./packages/server/node_modules
 COPY --from=build /app/packages/server/dist ./packages/server/dist
 COPY --from=build /app/packages/server/package.json ./packages/server/
@@ -106,22 +67,13 @@
 COPY --from=build /app/scripts ./scripts
 COPY --from=build /app/packages/server/ml ./packages/server/ml
 COPY docker-entrypoint.js ./docker-entrypoint.js
-=======
-COPY --from=build /app/packages/server/dist ./packages/server/dist
-COPY --from=build /app/packages/server/package.json ./packages/server/
-COPY --from=build /app/packages/server/prisma ./packages/server/prisma
->>>>>>> e084fb34
 COPY .npmrc package.json pnpm-workspace.yaml ./
 # Optional: include patch-package diffs so you can inspect them later
 COPY patches ./patches/
 
 # no npm/pnpm install here – everything's baked in
 EXPOSE 3334
-<<<<<<< HEAD
 
 ## 6. Entrypoint - Use the docker-entrypoint.js to ensure migrations and seeding happen
 ENTRYPOINT ["node", "docker-entrypoint.js"]
-CMD ["pnpm", "--dir=packages/server", "start:docker"] 
-=======
-# The command is defined in fly.toml 
->>>>>>> e084fb34
+CMD ["pnpm", "--dir=packages/server", "start:docker"]