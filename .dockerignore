--- conflicted
+++ resolved
@@ -6,17 +6,6 @@
 **/.next
 **/dist
 **/build
-<<<<<<< HEAD
-docker-compose.yml
-ml/**
-data/**
-*.onnx
-*.csv 
-
-# caches & test artifacts
-**/.cache
-**/coverage
-=======
 **/.turbo
 
 # Git & local config
@@ -55,17 +44,10 @@
 **/.cache
 **/coverage
 **/__tests__/
->>>>>>> 7910663e
 **/cypress
 **/tests/fixtures
 *.log
 
-<<<<<<< HEAD
-# design assets / large binaries
-assets/**/*.{png,jpg,jpeg,gif,psd,ai,svg,mp4,webm}
-*.db
-*.sqlite 
-=======
 # OS cruft
 .DS_Store
 Thumbs.db
@@ -75,5 +57,4 @@
 !package.json
 !pnpm-lock.yaml
 !packages/**/package.json
-!packages/server/prisma/schema.prisma 
->>>>>>> 7910663e
+!packages/server/prisma/schema.prisma