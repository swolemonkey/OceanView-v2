# Docker ignore file
# Exclude non-essential files to reduce build context size

# Node modules and build artifacts
**/node_modules
**/.next
**/dist
**/build
<<<<<<< HEAD
<<<<<<< HEAD
=======
**/.turbo

# Git & local config
.git
.env*
npm-debug.log
yarn-debug.log
pnpm-debug.log
>>>>>>> c16d069c
docker-compose.yml

# Data files
*.csv
data/
tmp/
local/
logs/

# Large model files except the ones we need
ml/raw-exports/
ml/dev-models/
ml/.venv/
ml/py311/
ml/venv/

# Keep these specific model files
!ml/gatekeeper_v1.onnx
!ml/gatekeeper_primary8.onnx
!packages/server/ml/gatekeeper_v1.onnx
!packages/server/ml/gatekeeper_primary8.onnx

# Databases
*.db
*.sqlite

# Caches & test artifacts
**/.cache
**/coverage
<<<<<<< HEAD
=======
**/.turbo

# Git & local config
.git
.env*
npm-debug.log
yarn-debug.log
pnpm-debug.log
docker-compose.yml

# Data files
*.csv
data/
tmp/
local/
logs/

# Large model files except the ones we need
ml/raw-exports/
ml/dev-models/
ml/.venv/
ml/py311/
ml/venv/

# Keep these specific model files
!ml/gatekeeper_v1.onnx
!ml/gatekeeper_primary8.onnx
!packages/server/ml/gatekeeper_v1.onnx
!packages/server/ml/gatekeeper_primary8.onnx

# Databases
*.db
*.sqlite

# Caches & test artifacts
**/.cache
**/coverage
**/__tests__/
>>>>>>> 7910663e6a3585d062d25f7b838420ece8a6aac0
=======
**/__tests__/
>>>>>>> c16d069c
**/cypress
**/tests/fixtures
*.log

<<<<<<< HEAD
<<<<<<< HEAD
# design assets / large binaries
assets/**/*.{png,jpg,jpeg,gif,psd,ai,svg,mp4,webm}
*.db
*.sqlite 
=======
=======
>>>>>>> c16d069c
# OS cruft
.DS_Store
Thumbs.db

# DO NOT ignore these essential files
!pnpm-workspace.yaml
!package.json
!pnpm-lock.yaml
!packages/**/package.json
<<<<<<< HEAD
!packages/server/prisma/schema.prisma 
>>>>>>> 7910663e6a3585d062d25f7b838420ece8a6aac0
=======
!packages/server/prisma/schema.prisma 
>>>>>>> c16d069c
<|MERGE_RESOLUTION|>--- conflicted
+++ resolved
@@ -6,49 +6,6 @@
 **/.next
 **/dist
 **/build
-<<<<<<< HEAD
-<<<<<<< HEAD
-=======
-**/.turbo
-
-# Git & local config
-.git
-.env*
-npm-debug.log
-yarn-debug.log
-pnpm-debug.log
->>>>>>> c16d069c
-docker-compose.yml
-
-# Data files
-*.csv
-data/
-tmp/
-local/
-logs/
-
-# Large model files except the ones we need
-ml/raw-exports/
-ml/dev-models/
-ml/.venv/
-ml/py311/
-ml/venv/
-
-# Keep these specific model files
-!ml/gatekeeper_v1.onnx
-!ml/gatekeeper_primary8.onnx
-!packages/server/ml/gatekeeper_v1.onnx
-!packages/server/ml/gatekeeper_primary8.onnx
-
-# Databases
-*.db
-*.sqlite
-
-# Caches & test artifacts
-**/.cache
-**/coverage
-<<<<<<< HEAD
-=======
 **/.turbo
 
 # Git & local config
@@ -87,23 +44,10 @@
 **/.cache
 **/coverage
 **/__tests__/
->>>>>>> 7910663e6a3585d062d25f7b838420ece8a6aac0
-=======
-**/__tests__/
->>>>>>> c16d069c
 **/cypress
 **/tests/fixtures
 *.log
 
-<<<<<<< HEAD
-<<<<<<< HEAD
-# design assets / large binaries
-assets/**/*.{png,jpg,jpeg,gif,psd,ai,svg,mp4,webm}
-*.db
-*.sqlite 
-=======
-=======
->>>>>>> c16d069c
 # OS cruft
 .DS_Store
 Thumbs.db
@@ -113,9 +57,4 @@
 !package.json
 !pnpm-lock.yaml
 !packages/**/package.json
-<<<<<<< HEAD
-!packages/server/prisma/schema.prisma 
->>>>>>> 7910663e6a3585d062d25f7b838420ece8a6aac0
-=======
-!packages/server/prisma/schema.prisma 
->>>>>>> c16d069c
+!packages/server/prisma/schema.prisma